--- conflicted
+++ resolved
@@ -324,16 +324,10 @@
             self.I_array.append(self.controller.integral)
 
             # After this calculation, tmp contains the angle value phi[n+1]:
-<<<<<<< HEAD
-            tmp = (2.0*self.phi[n]
-                   + self.L*self.G*self.f(self.phi[n])*self.h**2
-                   - self.phi[n-1] + u_n*self.h**2)
-=======
             tmp = (
                 2.0*self.phi[n] + self.L*self.G*self.f(self.phi[n])*self.h**2
                 - self.phi[n-1] + u_n*self.h**2
             )
->>>>>>> a6271a7a
             self.phi.append(tmp)
 
     def solve_from_angles(self, phi0, phi1, alpha, beta, mu, max_control,
