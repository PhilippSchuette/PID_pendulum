--- conflicted
+++ resolved
@@ -476,8 +476,8 @@
 
     def get_func_values(self):
         """
-        A convenience method that returns the calculated function values or an
-        empty list if `solve' was never called on this pendulum.
+        A convenience method that returns the calculated function values
+        or an empty list if `solve' was never called on this pendulum.
         """
         if hasattr(self, "phi"):
             return self.phi
@@ -486,8 +486,9 @@
 
     def get_support_values(self):
         """
-        A convenience method that returns the support values (== time points)
-        or an empty list if `solve' was never called on this pendulum.
+        A convenience method that returns the support values (== time
+        points)or an empty list if `solve' was never called on this
+        pendulum.
         """
         if hasattr(self, "t"):
             return self.t
@@ -634,19 +635,15 @@
     ode2.plot("linearPID", parameter=True)
 
 
-#############################################################################
+###############################################################################
 # :todo: Implement and investigate (random) noise; use PERTURBATION parameter
-#       or maybe even a stochastic function of time
+#        or maybe even a stochastic function of time
 # :todo: Implement optimality criteria (at least speed of first achieving the
-#       set point and overswing width around the set point).
+#        set point and overswing width around the set point).
 # :todo: Implement functionality for variable set point.
 # :todo: Implement integral anti-windup (deactivate integrator, if difference
-#       between system value and set point is too small)?
+#        between system value and set point is too small)?
 # :todo: Implement (in ODE) friction.
-<<<<<<< HEAD
 # :todo: Raise exceptions, when incorrect parameters are supplied!
 # :todo: Improve doctest coverage!
-###############################################################################
-=======
-#############################################################################
->>>>>>> 26442247
+###############################################################################