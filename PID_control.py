--- conflicted
+++ resolved
@@ -479,7 +479,7 @@
         A convenience method that returns the calculated function values
         or an empty list if `solve` was never called on this pendulum.
 
-        :output: array containing angle float values
+        :output: array containing angle solution values (floats)
         """
         if hasattr(self, "phi"):
             return self.phi
@@ -492,11 +492,7 @@
         points)or an empty list if `solve` was never called on this
         pendulum.
 
-<<<<<<< HEAD
-        :output: array containing time float values
-=======
         :output: array containing support values (floats)
->>>>>>> 39735fce
         """
         if hasattr(self, "t"):
             return self.t
